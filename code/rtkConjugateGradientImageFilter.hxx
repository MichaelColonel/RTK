--- conflicted
+++ resolved
@@ -157,17 +157,7 @@
 void ConjugateGradientImageFilter<OutputImageType>
 ::GenerateOutputInformation()
 {
-<<<<<<< HEAD
-  itk::TimeProbe CGTimeProbe;
-  
-//  if(m_MeasureExecutionTimes)
-//    {
-//    std::cout << "Starting conjugate gradient initialization"<< std::endl;
-//    CGTimeProbe.Start();
-//    }
-=======
   Superclass::GenerateOutputInformation();
->>>>>>> 063750b3
 
   // Initialization
   m_A->SetX(this->GetX());
