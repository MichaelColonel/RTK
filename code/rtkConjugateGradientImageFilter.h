--- conflicted
+++ resolved
@@ -55,13 +55,8 @@
                               OutputImageType::ImageDimension>                      InternalImageType;
   typedef itk::SubtractImageFilter<OutputImageType,OutputImageType,OutputImageType> SubtractFilterType;
   typedef itk::AddImageFilter<OutputImageType,OutputImageType,OutputImageType>      AddFilterType;
-<<<<<<< HEAD
   typedef rtk::DotProductImageFilter<OutputImageType>                               DotProductFilterType;
   typedef itk::StatisticsImageFilter<InternalImageType>                             StatisticsImageFilterType;
-=======
-  typedef itk::MultiplyImageFilter<OutputImageType,OutputImageType,OutputImageType> MultiplyFilterType;
-  typedef itk::StatisticsImageFilter<OutputImageType>                               StatisticsImageFilterType;
->>>>>>> e2be3217
   typedef ConjugateGradientOperator<OutputImageType>                                ConjugateGradientOperatorType;
   typedef typename ConjugateGradientOperatorType::Pointer                           ConjugateGradientOperatorPointerType;
   typedef typename OutputImageType::Pointer                                         OutputImagePointer;
@@ -83,9 +78,6 @@
   /** Displays the conjugate gradient cost function at each iteration. */
   itkGetMacro(IterationCosts, bool)
   itkSetMacro(IterationCosts, bool)
-
-//  itkSetMacro(MeasureExecutionTimes, bool)
-//  itkGetMacro(MeasureExecutionTimes, bool)
 
   /** Set/Get a stopping criterion */
   itkGetMacro(TargetSumOfSquaresBetweenConsecutiveIterates, double)
