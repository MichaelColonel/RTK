/*=========================================================================
 *
 *  Copyright RTK Consortium
 *
 *  Licensed under the Apache License, Version 2.0 (the "License");
 *  you may not use this file except in compliance with the License.
 *  You may obtain a copy of the License at
 *
 *         http://www.apache.org/licenses/LICENSE-2.0.txt
 *
 *  Unless required by applicable law or agreed to in writing, software
 *  distributed under the License is distributed on an "AS IS" BASIS,
 *  WITHOUT WARRANTIES OR CONDITIONS OF ANY KIND, either express or implied.
 *  See the License for the specific language governing permissions and
 *  limitations under the License.
 *
 *=========================================================================*/

#ifndef __rtkCudaForwardProjectionImageFilter_h
#define __rtkCudaForwardProjectionImageFilter_h

#include "rtkForwardProjectionImageFilter.h"
#include "itkCudaInPlaceImageFilter.h"
#include "itkCudaUtil.h"
#include "itkCudaKernelManager.h"
#include "rtkWin32Header.h"

/** \class CudaForwardProjectionImageFilter
 * \brief Trilinear interpolation forward projection implemented in CUDA
 *
 * CudaForwardProjectionImageFilter is similar to
 * JosephForwardProjectionImageFilter, except it uses a
 * fixed step between sampling points instead of placing these
 * sampling points only on the main direction slices.
 *
 * The code was developed based on the file tt_project_ray_gpu_kernels.cu of
 * NiftyRec (http://sourceforge.net/projects/niftyrec/) which is distributed under a BSD
 * license. See COPYRIGHT.TXT.
 *
 * \author Marc Vila, updated by Simon Rit and Cyril Mory
 *
 * \ingroup Projector CudaImageToImageFilter
 */

namespace rtk
{

/** Create a helper Cuda Kernel class for CudaImageOps */
itkCudaKernelClassMacro(rtkCudaForwardProjectionImageFilterKernel);

template <class TInputImage,
          class TOutputImage>
class ITK_EXPORT CudaForwardProjectionImageFilter :
  public itk::CudaInPlaceImageFilter< TInputImage, TOutputImage,
  ForwardProjectionImageFilter< TInputImage, TOutputImage > >
{
public:
  /** Standard class typedefs. */
  typedef CudaForwardProjectionImageFilter                                    Self;
  typedef ForwardProjectionImageFilter<TInputImage, TOutputImage>             Superclass;
  typedef itk::CudaInPlaceImageFilter<TInputImage, TOutputImage, Superclass > GPUSuperclass;
  typedef itk::SmartPointer<Self>                                             Pointer;
  typedef itk::SmartPointer<const Self>                                       ConstPointer;
  typedef itk::Vector<float,3>                                                VectorType;

  /** Method for creation through the object factory. */
  itkNewMacro(Self);

  /** Run-time type information (and related methods). */
  itkTypeMacro(CudaForwardProjectionImageFilter, ImageToImageFilter);

  /** Set step size along ray (in mm). Default is 1 mm. */
  itkGetConstMacro(StepSize, double);
  itkSetMacro(StepSize, double);

protected:
  rtkcuda_EXPORT CudaForwardProjectionImageFilter() {};
  ~CudaForwardProjectionImageFilter() {};

  void GPUGenerateData();

private:
  //purposely not implemented
  CudaForwardProjectionImageFilter(const Self&);
  void operator=(const Self&);

<<<<<<< HEAD
=======
  double             m_StepSize;
  int                m_VolumeDimension[3];
  int                m_ProjectionDimension[2];
  float *            m_DeviceVolume;
  float *            m_DeviceProjection;
  float *            m_DeviceMatrix;
>>>>>>> 7f5593fb
}; // end of class

} // end namespace rtk

#ifndef ITK_MANUAL_INSTANTIATION
#include "rtkCudaForwardProjectionImageFilter.txx"
#endif

#endif<|MERGE_RESOLUTION|>--- conflicted
+++ resolved
@@ -74,7 +74,7 @@
   itkSetMacro(StepSize, double);
 
 protected:
-  rtkcuda_EXPORT CudaForwardProjectionImageFilter() {};
+  rtkcuda_EXPORT CudaForwardProjectionImageFilter();
   ~CudaForwardProjectionImageFilter() {};
 
   void GPUGenerateData();
@@ -84,15 +84,7 @@
   CudaForwardProjectionImageFilter(const Self&);
   void operator=(const Self&);
 
-<<<<<<< HEAD
-=======
   double             m_StepSize;
-  int                m_VolumeDimension[3];
-  int                m_ProjectionDimension[2];
-  float *            m_DeviceVolume;
-  float *            m_DeviceProjection;
-  float *            m_DeviceMatrix;
->>>>>>> 7f5593fb
 }; // end of class
 
 } // end namespace rtk
