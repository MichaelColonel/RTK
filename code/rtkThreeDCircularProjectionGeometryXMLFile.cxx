/*=========================================================================
 *
 *  Copyright RTK Consortium
 *
 *  Licensed under the Apache License, Version 2.0 (the "License");
 *  you may not use this file except in compliance with the License.
 *  You may obtain a copy of the License at
 *
 *         http://www.apache.org/licenses/LICENSE-2.0.txt
 *
 *  Unless required by applicable law or agreed to in writing, software
 *  distributed under the License is distributed on an "AS IS" BASIS,
 *  WITHOUT WARRANTIES OR CONDITIONS OF ANY KIND, either express or implied.
 *  See the License for the specific language governing permissions and
 *  limitations under the License.
 *
 *=========================================================================*/

#ifndef _rtkThreeDCircularProjectionGeometryXMLFile_cxx
#define _rtkThreeDCircularProjectionGeometryXMLFile_cxx

#include "rtkThreeDCircularProjectionGeometryXMLFile.h"

#include <itksys/SystemTools.hxx>
#include <itkMetaDataObject.h>
#include <itkIOCommon.h>

#include <iomanip>

namespace rtk
{

ThreeDCircularProjectionGeometryXMLFileReader::
ThreeDCircularProjectionGeometryXMLFileReader():
  m_Geometry(GeometryType::New() ),
  m_CurCharacterData(""),
  m_InPlaneAngle(0.),
  m_OutOfPlaneAngle(0.),
  m_GantryAngle(0.),
  m_SourceToIsocenterDistance(0.),
  m_SourceOffsetX(0.),
  m_SourceOffsetY(0.),
  m_SourceToDetectorDistance(0.),
  m_ProjectionOffsetX(0.),
  m_ProjectionOffsetY(0.),
  m_RadiusCylindricalDetector(0.),
  m_Version(0)
{
  this->m_OutputObject = &(*m_Geometry);
}

int
ThreeDCircularProjectionGeometryXMLFileReader::
CanReadFile(const char *name)
{
  if(!itksys::SystemTools::FileExists(name) ||
     itksys::SystemTools::FileIsDirectory(name) ||
     itksys::SystemTools::FileLength(name) == 0)
    return 0;
  return 1;
}

void
ThreeDCircularProjectionGeometryXMLFileReader::
StartElement(const char * name,const char **atts)
{
  m_CurCharacterData = "";
  this->StartElement(name);

  // Check on last version of file format. Warning if not.
  if( std::string(name) == "RTKThreeDCircularGeometry" )
    {
    while( (*atts) != NULL )
      {
      if( std::string(atts[0]) == "version" )
        m_Version = atoi(atts[1]);
      atts += 2;
      }
    // Version 3 is backward compatible with version 2
<<<<<<< HEAD
    if(m_Version != this->CurrentVersion ||
       (m_Version == 2 && this->CurrentVersion == 3) )
=======
    if(  m_Version != this->CurrentVersion &&
       !(m_Version == 2 && this->CurrentVersion == 3) )
>>>>>>> b5016201
      itkGenericExceptionMacro(<< "Incompatible version of input geometry (v" << m_Version
                               << ") with current geometry (v" << this->CurrentVersion
                               << "). You must re-generate your geometry file again.");
    }
}

void
ThreeDCircularProjectionGeometryXMLFileReader::
StartElement(const char * itkNotUsed(name))
{
}

void
ThreeDCircularProjectionGeometryXMLFileReader::
EndElement(const char *name)
{
  if(itksys::SystemTools::Strucmp(name, "InPlaneAngle") == 0)
    m_InPlaneAngle = atof(this->m_CurCharacterData.c_str() );

  if(itksys::SystemTools::Strucmp(name, "GantryAngle") == 0 ||
     itksys::SystemTools::Strucmp(name, "Angle") == 0) // Second one for backward compatibility
    m_GantryAngle = atof(this->m_CurCharacterData.c_str() );

  if(itksys::SystemTools::Strucmp(name, "OutOfPlaneAngle") == 0)
    m_OutOfPlaneAngle = atof(this->m_CurCharacterData.c_str() );

  if(itksys::SystemTools::Strucmp(name, "SourceToIsocenterDistance") == 0)
    m_SourceToIsocenterDistance = atof(this->m_CurCharacterData.c_str() );

  if(itksys::SystemTools::Strucmp(name, "SourceOffsetX") == 0)
    m_SourceOffsetX = atof(this->m_CurCharacterData.c_str() );

  if(itksys::SystemTools::Strucmp(name, "SourceOffsetY") == 0)
    m_SourceOffsetY = atof(this->m_CurCharacterData.c_str() );

  if(itksys::SystemTools::Strucmp(name, "SourceToDetectorDistance") == 0)
    m_SourceToDetectorDistance = atof(this->m_CurCharacterData.c_str() );

  if(itksys::SystemTools::Strucmp(name, "ProjectionOffsetX") == 0)
    m_ProjectionOffsetX = atof(this->m_CurCharacterData.c_str() );

  if(itksys::SystemTools::Strucmp(name, "ProjectionOffsetY") == 0)
    m_ProjectionOffsetY = atof(this->m_CurCharacterData.c_str() );

  if(itksys::SystemTools::Strucmp(name, "RadiusCylindricalDetector") == 0)
    m_RadiusCylindricalDetector = atof(this->m_CurCharacterData.c_str() );

  if(itksys::SystemTools::Strucmp(name, "Matrix") == 0)
    {
    std::istringstream iss(this->m_CurCharacterData);
    double value = 0.;
    for(unsigned int i=0; i<m_Matrix.RowDimensions; i++)
      for(unsigned int j=0; j<m_Matrix.ColumnDimensions; j++)
        {
        iss >> value;
        m_Matrix[i][j] = value;
        }
    }

  if(itksys::SystemTools::Strucmp(name, "Projection") == 0)
    {
    this->m_OutputObject->AddProjection(m_SourceToIsocenterDistance,
                                        m_SourceToDetectorDistance,
                                        m_GantryAngle,
                                        m_ProjectionOffsetX,
                                        m_ProjectionOffsetY,
                                        m_OutOfPlaneAngle,
                                        m_InPlaneAngle,
                                        m_SourceOffsetX,
                                        m_SourceOffsetY,
                                        m_RadiusCylindricalDetector);
    for(unsigned int i=0; i<m_Matrix.RowDimensions; i++)
      for(unsigned int j=0; j<m_Matrix.ColumnDimensions; j++)
        {
        // Tolerance can not be vcl_numeric_limits<double>::epsilon(), too strict
        // 0.001 is a random choice to catch "large" inconsistencies
        if( fabs(m_Matrix[i][j]-m_OutputObject->GetMatrices().back()[i][j]) > 0.001 )
          {
          itkGenericExceptionMacro(<< "Matrix and parameters are not consistent."
                                   << std::endl << "Read matrix from geometry file: " 
                                   << std::endl << m_Matrix
                                   << std::endl << "Computed matrix from parameters:"
                                   << std::endl << m_OutputObject->GetMatrices().back());
          }
        }
    }
}

void
ThreeDCircularProjectionGeometryXMLFileReader::
CharacterDataHandler(const char *inData, int inLength)
{
  for(int i = 0; i < inLength; i++)
    m_CurCharacterData = m_CurCharacterData + inData[i];
}

int
ThreeDCircularProjectionGeometryXMLFileWriter::
CanWriteFile(const char * name)
{
  std::ofstream output(name);

  if(output.fail() )
    return false;
  return true;
}

int
ThreeDCircularProjectionGeometryXMLFileWriter::
WriteFile()
{
  if(this->m_InputObject->GetGantryAngles().size() == 0)
    itkGenericExceptionMacro(<< "Geometry object is empty, cannot write it");

  std::ofstream output(this->m_Filename.c_str() );
  const int     maxDigits = 15;

  output.precision(maxDigits);
  std::string indent("  ");

  this->WriteStartElement("?xml version=\"1.0\"?",output);
  output << std::endl;
  this->WriteStartElement("!DOCTYPE RTKGEOMETRY",output);
  output << std::endl;
  std::ostringstream startWithVersion;
  startWithVersion << "RTKThreeDCircularGeometry version=\""
                   << ThreeDCircularProjectionGeometryXMLFileReader::CurrentVersion
                   << '"';
  this->WriteStartElement(startWithVersion.str().c_str(),output);
  output << std::endl;
  
  // First, we test for each of the 9 parameters per projection if it's constant
  // over all projection images except GantryAngle which is supposed to be different
  // for all projections. If 0. for OutOfPlaneAngle, InPlaneAngle, projection and source
  // offsets X and Y, it is not written (default value).
  bool bSIDGlobal =
          WriteGlobalParameter(output, indent,
                               this->m_InputObject->GetSourceToIsocenterDistances(),
                               "SourceToIsocenterDistance");
  bool bSDDGlobal =
          WriteGlobalParameter(output, indent,
                               this->m_InputObject->GetSourceToDetectorDistances(),
                               "SourceToDetectorDistance");
  bool bSourceXGlobal =
          WriteGlobalParameter(output, indent,
                               this->m_InputObject->GetSourceOffsetsX(),
                               "SourceOffsetX");
  bool bSourceYGlobal =
          WriteGlobalParameter(output, indent,
                               this->m_InputObject->GetSourceOffsetsY(),
                               "SourceOffsetY");
  bool bProjXGlobal =
          WriteGlobalParameter(output, indent,
                               this->m_InputObject->GetProjectionOffsetsX(),
                               "ProjectionOffsetX");
  bool bProjYGlobal =
          WriteGlobalParameter(output, indent,
                               this->m_InputObject->GetProjectionOffsetsY(),
                               "ProjectionOffsetY");
  bool bInPlaneGlobal =
          WriteGlobalParameter(output, indent,
                               this->m_InputObject->GetInPlaneAngles(),
                               "InPlaneAngle",
                               true);
  bool bOutOfPlaneGlobal =
          WriteGlobalParameter(output, indent,
                               this->m_InputObject->GetOutOfPlaneAngles(),
                               "OutOfPlaneAngle",
                               true);

  bool bRadiusCylindricalDetectorGlobal =
          WriteGlobalParameter(output, indent,
                               this->m_InputObject->GetRadiusCylindricalDetector(),
                               "RadiusCylindricalDetector");

  // Second, write per projection parameters (if corresponding parameter is not global)
  const double radiansToDegrees = 45. / vcl_atan(1.);
  for(unsigned int i = 0; i<this->m_InputObject->GetMatrices().size(); i++)
    {
    output << indent;
    this->WriteStartElement("Projection",output);
    output << std::endl;

    // Only the GantryAngle is necessarily projection specific
    WriteLocalParameter(output, indent,
                        radiansToDegrees * this->m_InputObject->GetGantryAngles()[i],
                        "GantryAngle");
    if(!bSIDGlobal)
      WriteLocalParameter(output, indent,
                          this->m_InputObject->GetSourceToIsocenterDistances()[i],
                          "SourceToIsocenterDistance");
    if(!bSDDGlobal)
      WriteLocalParameter(output, indent,
                          this->m_InputObject->GetSourceToDetectorDistances()[i],
                          "SourceToDetectorDistance");
    if(!bSourceXGlobal)
      WriteLocalParameter(output, indent,
                          this->m_InputObject->GetSourceOffsetsX()[i],
                          "SourceOffsetX");
    if(!bSourceYGlobal)
      WriteLocalParameter(output, indent,
                          this->m_InputObject->GetSourceOffsetsY()[i],
                          "SourceOffsetY");
    if(!bProjXGlobal)
      WriteLocalParameter(output, indent,
                          this->m_InputObject->GetProjectionOffsetsX()[i],
                          "ProjectionOffsetX");
    if(!bProjYGlobal)
      WriteLocalParameter(output, indent,
                          this->m_InputObject->GetProjectionOffsetsY()[i],
                          "ProjectionOffsetY");
    if(!bInPlaneGlobal)
      WriteLocalParameter(output, indent,
                          radiansToDegrees * this->m_InputObject->GetInPlaneAngles()[i],
                          "InPlaneAngle");
    if(!bOutOfPlaneGlobal)
      WriteLocalParameter(output, indent,
                          radiansToDegrees * this->m_InputObject->GetOutOfPlaneAngles()[i],
                          "OutOfPlaneAngle");

    if(!bRadiusCylindricalDetectorGlobal)
      WriteLocalParameter(output, indent,
                          this->m_InputObject->GetRadiusCylindricalDetector()[i],
                          "RadiusCylindricalDetector");

    //Matrix
    output << indent << indent;
    this->WriteStartElement("Matrix",output);
    output << std::endl;
    for(unsigned int j=0; j<3; j++)
      {
      output << indent << indent << indent;
      for(unsigned int k=0; k<4; k++)
        output << std::setw(maxDigits+4)
               << this->m_InputObject->GetMatrices()[i][j][k]
               << ' ';
      output.seekp(-1, std::ios_base::cur);
      output<< std::endl;
      }
    output << indent << indent;
    this->WriteEndElement("Matrix",output);
    output << std::endl;

    output << indent;
    this->WriteEndElement("Projection",output);
    output << std::endl;
    }

  this->WriteEndElement("RTKThreeDCircularGeometry",output);
  output << std::endl;

  return 0;
}

bool
ThreeDCircularProjectionGeometryXMLFileWriter::
WriteGlobalParameter(std::ofstream &output,
                     const std::string &indent,
                     const std::vector<double> &v,
                     const std::string &s,
                     bool convertToDegrees)
{
  // Test if all values in vector v are equal. Return false if not.
  for(size_t i=0; i<v.size(); i++)
    if(v[i] != v[0])
      return false;

  // Write value in file if not 0.
  if (0. != v[0])
    {
    double val = v[0];
    if(convertToDegrees)
      val *= 45. / vcl_atan(1.);
    std::string ss(s);
    output << indent;
    this->WriteStartElement(ss, output);
    output << val;
    this->WriteEndElement(ss,output);
    output << std::endl;
    }
  return true;
}

void
ThreeDCircularProjectionGeometryXMLFileWriter::
WriteLocalParameter(std::ofstream &output, const std::string &indent, const double &v, const std::string &s)
{
  std::string ss(s);
  output << indent << indent;
  this->WriteStartElement(ss, output);
  output << v;
  this->WriteEndElement(ss, output);
  output << std::endl;
}

}

#endif<|MERGE_RESOLUTION|>--- conflicted
+++ resolved
@@ -77,13 +77,8 @@
       atts += 2;
       }
     // Version 3 is backward compatible with version 2
-<<<<<<< HEAD
-    if(m_Version != this->CurrentVersion ||
-       (m_Version == 2 && this->CurrentVersion == 3) )
-=======
     if(  m_Version != this->CurrentVersion &&
        !(m_Version == 2 && this->CurrentVersion == 3) )
->>>>>>> b5016201
       itkGenericExceptionMacro(<< "Incompatible version of input geometry (v" << m_Version
                                << ") with current geometry (v" << this->CurrentVersion
                                << "). You must re-generate your geometry file again.");
