--- conflicted
+++ resolved
@@ -183,10 +183,9 @@
       bool isSingleProjectionRegionSplitAlongDimZero = (inputRegionForThread.GetSize()[0] != singleProjectionInputRegionForThread.GetSize()[0]);
       if (isBufferedRegionSplitAlongDimOne && isSingleProjectionRegionSplitAlongDimZero)
         {
-        itkWarningMacro(<< "During JosephBackProjectionImageFilter: splitting pattern may result in several threads competing for write access to the same voxels. Consider using less threads");
-        }
-
-<<<<<<< HEAD
+        itkGenericExceptionMacro(<< "During JosephBackProjectionImageFilter: splitting pattern may result in several threads competing for write access to the same voxels. Consider using less threads");
+        }
+
       // Iterators on projections input
       typedef ProjectionsRegionConstIteratorRayBased<TInputImage> InputRegionIterator;
       InputRegionIterator *itIn;
@@ -197,129 +196,69 @@
 
       // Create intersection functions, one for each possible main direction
       typedef rtk::RayBoxIntersectionFunction<CoordRepType, Dimension> RBIFunctionType;
-      typename RBIFunctionType::Pointer rbi[Dimension];
-      for(unsigned int j=0; j<Dimension; j++)
-        {
-        rbi[j] = RBIFunctionType::New();
-        typename RBIFunctionType::VectorType boxMin, boxMax;
-        for(unsigned int i=0; i<Dimension; i++)
-          {
-          boxMin[i] = this->GetOutput()->GetRequestedRegion().GetIndex()[i];
-          boxMax[i] = this->GetOutput()->GetRequestedRegion().GetIndex()[i] +
-                      this->GetOutput()->GetRequestedRegion().GetSize()[i] - 1;
-          }
-        rbi[j]->SetBoxMin(boxMin);
-        rbi[j]->SetBoxMax(boxMax);
-        }
-=======
-  // Iterators on projections input
-  typedef ProjectionsRegionConstIteratorRayBased<TInputImage> InputRegionIterator;
-  InputRegionIterator *itIn;
-  itIn = InputRegionIterator::New(this->GetInput(1),
-                                  buffReg,
-                                  geometry,
-                                  volPPToIndex);
-
-  // Create intersection functions, one for each possible main direction
-  typedef rtk::RayBoxIntersectionFunction<CoordRepType, Dimension> RBIFunctionType;
-  typename RBIFunctionType::Pointer rbi = RBIFunctionType::New();
-  typename RBIFunctionType::VectorType boxMin, boxMax;
-  for(unsigned int i=0; i<Dimension; i++)
-    {
-    boxMin[i] = this->GetOutput()->GetRequestedRegion().GetIndex()[i];
-    boxMax[i] = this->GetOutput()->GetRequestedRegion().GetIndex()[i] +
-                this->GetOutput()->GetRequestedRegion().GetSize()[i] - 1;
-    }
-  rbi->SetBoxMin(boxMin);
-  rbi->SetBoxMax(boxMax);
->>>>>>> 767749f4
+      typename RBIFunctionType::Pointer rbi = RBIFunctionType::New();
+      typename RBIFunctionType::VectorType boxMin, boxMax;
+      for(unsigned int i=0; i<Dimension; i++)
+        {
+        boxMin[i] = this->GetOutput()->GetRequestedRegion().GetIndex()[i];
+        boxMax[i] = this->GetOutput()->GetRequestedRegion().GetIndex()[i] +
+                    this->GetOutput()->GetRequestedRegion().GetSize()[i] - 1;
+        }
+      rbi->SetBoxMin(boxMin);
+      rbi->SetBoxMax(boxMax);
 
       typename RBIFunctionType::VectorType stepMM, np, fp;
 
-<<<<<<< HEAD
       // TODO: Check that the voxels are small enough that the ones closest to the source
       // are not updated by several slabs at a time
+
+      // Very crude check at the moment: assumes a flat and centered detector,
+      // a centered volume of which we calculate the bounding ball,
+      // and neglects the fact that off-center slabs are thinner
+      float volumeRadius = 0;
+      for (unsigned int dim=0; dim<Dimension; dim++)
+        {
+        float length = this->GetOutput()->GetRequestedRegion().GetSize()[dim] * this->GetOutput()->GetSpacing()[dim];
+        volumeRadius += length * length;
+        }
+      volumeRadius = sqrt(volumeRadius);
+
+      // Project the distance between two slabs onto the plane parallel to the detector
+      // and "at the entrance" of the bounding box ball (i.e. closest to the source)
+      float distanceBetweenSlabs, projectedDistanceBetweenSlabs, voxelSize;
+      float sid = geometry->GetSourceToIsocenterDistances()[0];
+      float sdd = geometry->GetSourceToDetectorDistances()[0];
+      bool isDistanceBetweenSlabsSufficient;
+      if(isBufferedRegionSplitAlongDimOne)
+        {
+        distanceBetweenSlabs = singleProjectionInputRegionForThread.GetSize()[1] * this->GetInput(1)->GetSpacing()[1];
+        projectedDistanceBetweenSlabs = distanceBetweenSlabs * (sid - volumeRadius) / sdd;
+        voxelSize = this->GetOutput()->GetSpacing()[1];
+        }
+      else
+        {
+        distanceBetweenSlabs = singleProjectionInputRegionForThread.GetSize()[0] * this->GetInput(1)->GetSpacing()[0];
+        projectedDistanceBetweenSlabs = distanceBetweenSlabs * (sid - volumeRadius) / sdd;
+        voxelSize = std::max(this->GetOutput()->GetSpacing()[0], this->GetOutput()->GetSpacing()[2]);
+        }
+      isDistanceBetweenSlabsSufficient = (projectedDistanceBetweenSlabs / voxelSize) > 1; // 1 would be enough if we had done no approximation, 2 is careful
+//      if (!isDistanceBetweenSlabsSufficient)
+//        {
+//        itkGenericExceptionMacro(<< "During JosephBackProjectionImageFilter: splitting pattern may result in several threads competing for write access to the same voxels. Consider using less threads");
+//        }
+      std::cout << isDistanceBetweenSlabsSufficient << std::endl;
+
       // TODO: If the voxels are too large, consider splitting inputRegionForThread into more than
       // two subregions
-=======
-    //Set source
-    rbi->SetRayOrigin( sourcePosition );
->>>>>>> 767749f4
-
-
-<<<<<<< HEAD
+
       // Go over each pixel of the projection
       for(unsigned int pix=0; pix<singleProjectionInputRegionForThread.GetNumberOfPixels(); pix++, itIn->Next())
-=======
-    // Test if there is an intersection
-    if( rbi->Evaluate(&dirVox[0]) &&
-        rbi->GetFarthestDistance()>=0. && // check if detector after the source
-        rbi->GetNearestDistance()<=1.)    // check if detector after or in the volume
-      {
-      // Clip the casting between source and pixel of the detector
-      rbi->SetNearestDistance ( std::max(rbi->GetNearestDistance() , 0.) );
-      rbi->SetFarthestDistance( std::min(rbi->GetFarthestDistance(), 1.) );
-
-      // Compute and sort intersections: (n)earest and (f)arthest (p)points
-      np = rbi->GetNearestPoint();
-      fp = rbi->GetFarthestPoint();
-      if(np[mainDir]>fp[mainDir])
-        std::swap(np, fp);
-
-      // Compute main nearest and farthest slice indices
-      const int ns = vnl_math_rnd( np[mainDir]);
-      const int fs = vnl_math_rnd( fp[mainDir]);
-
-      // Determine the other two directions
-      unsigned int notMainDirInf = (mainDir+1)%Dimension;
-      unsigned int notMainDirSup = (mainDir+2)%Dimension;
-      if(notMainDirInf>notMainDirSup)
-        std::swap(notMainDirInf, notMainDirSup);
-
-      const CoordRepType minx = rbi->GetBoxMin()[notMainDirInf];
-      const CoordRepType miny = rbi->GetBoxMin()[notMainDirSup];
-      const CoordRepType maxx = rbi->GetBoxMax()[notMainDirInf];
-      const CoordRepType maxy = rbi->GetBoxMax()[notMainDirSup];
-
-      // Init data pointers to first pixel of slice ns (i)nferior and (s)uperior (x|y) corner
-      const int offsetx = offsets[notMainDirInf];
-      const int offsety = offsets[notMainDirSup];
-      const int offsetz = offsets[mainDir];
-      OutputPixelType *pxiyi, *pxsyi, *pxiys, *pxsys;
-
-      pxiyi = beginBuffer + ns * offsetz;
-      pxsyi = pxiyi + offsetx;
-      pxiys = pxiyi + offsety;
-      pxsys = pxsyi + offsety;
-
-      // Compute step size and go to first voxel
-      const CoordRepType residual = ns - np[mainDir];
-      const CoordRepType norm = 1/dirVox[mainDir];
-      const CoordRepType stepx = dirVox[notMainDirInf] * norm;
-      const CoordRepType stepy = dirVox[notMainDirSup] * norm;
-      CoordRepType currentx = np[notMainDirInf] + residual * stepx;
-      CoordRepType currenty = np[notMainDirSup] + residual * stepy;
-
-      // Compute voxel to millimeters conversion
-      stepMM[notMainDirInf] = this->GetInput(0)->GetSpacing()[notMainDirInf] * stepx;
-      stepMM[notMainDirSup] = this->GetInput(0)->GetSpacing()[notMainDirSup] * stepy;
-      stepMM[mainDir]       = this->GetInput(0)->GetSpacing()[mainDir];
-
-      if (fs == ns) //If the voxel is a corner, we can skip most steps
-        {
-          BilinearSplatOnBorders(itIn->Get(), fp[mainDir] - np[mainDir], stepMM.GetNorm(),
-                                  pxiyi, pxsyi, pxiys, pxsys, currentx, currenty,
-                                  offsetx, offsety, minx, miny, maxx, maxy);
-        }
-      else
->>>>>>> 767749f4
         {
         typename InputRegionIterator::PointType sourcePosition = itIn->GetSourcePosition();
         typename InputRegionIterator::PointType dirVox = itIn->GetSourceToPixel();
 
         //Set source
-        for(unsigned int i=0; i<Dimension; i++)
-          rbi[i]->SetRayOrigin( sourcePosition );
+        rbi->SetRayOrigin( sourcePosition );
 
         // Select main direction
         unsigned int mainDir = 0;
@@ -332,17 +271,17 @@
           }
 
         // Test if there is an intersection
-        if( rbi[mainDir]->Evaluate(&dirVox[0]) &&
-            rbi[mainDir]->GetFarthestDistance()>=0. && // check if detector after the source
-            rbi[mainDir]->GetNearestDistance()<=1.)    // check if detector after or in the volume
+        if( rbi->Evaluate(&dirVox[0]) &&
+            rbi->GetFarthestDistance()>=0. && // check if detector after the source
+            rbi->GetNearestDistance()<=1.)    // check if detector after or in the volume
           {
           // Clip the casting between source and pixel of the detector
-          rbi[mainDir]->SetNearestDistance ( std::max(rbi[mainDir]->GetNearestDistance() , 0.) );
-          rbi[mainDir]->SetFarthestDistance( std::min(rbi[mainDir]->GetFarthestDistance(), 1.) );
+          rbi->SetNearestDistance ( std::max(rbi->GetNearestDistance() , 0.) );
+          rbi->SetFarthestDistance( std::min(rbi->GetFarthestDistance(), 1.) );
 
           // Compute and sort intersections: (n)earest and (f)arthest (p)points
-          np = rbi[mainDir]->GetNearestPoint();
-          fp = rbi[mainDir]->GetFarthestPoint();
+          np = rbi->GetNearestPoint();
+          fp = rbi->GetFarthestPoint();
           if(np[mainDir]>fp[mainDir])
             std::swap(np, fp);
 
@@ -356,10 +295,10 @@
           if(notMainDirInf>notMainDirSup)
             std::swap(notMainDirInf, notMainDirSup);
 
-          const CoordRepType minx = rbi[mainDir]->GetBoxMin()[notMainDirInf];
-          const CoordRepType miny = rbi[mainDir]->GetBoxMin()[notMainDirSup];
-          const CoordRepType maxx = rbi[mainDir]->GetBoxMax()[notMainDirInf];
-          const CoordRepType maxy = rbi[mainDir]->GetBoxMax()[notMainDirSup];
+          const CoordRepType minx = rbi->GetBoxMin()[notMainDirInf];
+          const CoordRepType miny = rbi->GetBoxMin()[notMainDirSup];
+          const CoordRepType maxx = rbi->GetBoxMax()[notMainDirInf];
+          const CoordRepType maxy = rbi->GetBoxMax()[notMainDirSup];
 
           // Init data pointers to first pixel of slice ns (i)nferior and (s)uperior (x|y) corner
           const int offsetx = offsets[notMainDirInf];
@@ -387,9 +326,9 @@
 
           if (fs == ns) //If the voxel is a corner, we can skip most steps
             {
-              BilinearSplatOnBorders(itIn->Get(), fp[mainDir] - np[mainDir], stepMM.GetNorm(),
-                                      pxiyi, pxsyi, pxiys, pxsys, currentx, currenty,
-                                      offsetx, offsety, minx, miny, maxx, maxy);
+            BilinearSplatOnBorders(itIn->Get(), fp[mainDir] - np[mainDir], stepMM.GetNorm(),
+                                    pxiyi, pxsyi, pxiys, pxsys, currentx, currenty,
+                                    offsetx, offsety, minx, miny, maxx, maxy);
             }
           else
             {
