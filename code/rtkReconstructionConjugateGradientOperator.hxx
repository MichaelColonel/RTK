--- conflicted
+++ resolved
@@ -94,28 +94,7 @@
   m_ForwardProjectionFilter = _arg;
 }
 
-<<<<<<< HEAD
-template< typename TOutputImage, typename TSingleComponentImage>
-const TOutputImage *
-ReconstructionConjugateGradientOperator<TOutputImage, TSingleComponentImage>
-::ApplySupportMask (const TOutputImage *_arg)
-{
-  if (this->GetSupportMask().IsNotNull())
-  {
-    m_MultiplySupportMaskFilter->SetInput(0,_arg);
-    m_MultiplySupportMaskFilter->Update();
-    return m_MultiplySupportMaskFilter->GetOutput();
-  }
-  else
-  {
-    return _arg;
-  }
-}
-
-template< typename TOutputImage, typename TSingleComponentImage>
-=======
-template< typename TOutputImage >
->>>>>>> 419a718b
+template< typename TOutputImage, typename TSingleComponentImage>
 void
 ReconstructionConjugateGradientOperator<TOutputImage, TSingleComponentImage>
 ::GenerateInputRequestedRegion()
