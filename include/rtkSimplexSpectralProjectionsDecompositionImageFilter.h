/*=========================================================================
 *
 *  Copyright RTK Consortium
 *
 *  Licensed under the Apache License, Version 2.0 (the "License");
 *  you may not use this file except in compliance with the License.
 *  You may obtain a copy of the License at
 *
 *         http://www.apache.org/licenses/LICENSE-2.0.txt
 *
 *  Unless required by applicable law or agreed to in writing, software
 *  distributed under the License is distributed on an "AS IS" BASIS,
 *  WITHOUT WARRANTIES OR CONDITIONS OF ANY KIND, either express or implied.
 *  See the License for the specific language governing permissions and
 *  limitations under the License.
 *
 *=========================================================================*/

#ifndef rtkSimplexSpectralProjectionsDecompositionImageFilter_h
#define rtkSimplexSpectralProjectionsDecompositionImageFilter_h

#include <itkImageToImageFilter.h>
#include <itkAmoebaOptimizer.h>
#include "rtkSchlomka2008NegativeLogLikelihood.h"
#include "rtkDualEnergyNegativeLogLikelihood.h"

namespace rtk
{
  /** \class SimplexSpectralProjectionsDecompositionImageFilter
   * \brief Decomposition of spectral projection images into material projections
   *
   * See the reference paper: "Experimental feasibility of multi-energy photon-counting
   * K-edge imaging in pre-clinical computed tomography", Schlomka et al, PMB 2008
   *
   * \author Cyril Mory
   *
   * \ingroup RTK ReconstructionAlgorithm
   */

template<typename DecomposedProjectionsType,
         typename MeasuredProjectionsType,
         typename IncidentSpectrumImageType = itk::VectorImage<float, 2>,
         typename DetectorResponseImageType = itk::Image<float, 2>,
         typename MaterialAttenuationsImageType = itk::Image<float, 2> >
class ITK_EXPORT SimplexSpectralProjectionsDecompositionImageFilter :
  public itk::ImageToImageFilter<DecomposedProjectionsType, DecomposedProjectionsType>
{
public:
  ITK_DISALLOW_COPY_AND_ASSIGN(SimplexSpectralProjectionsDecompositionImageFilter);

  /** Standard class type alias. */
  using Self = SimplexSpectralProjectionsDecompositionImageFilter;
  using Superclass = itk::ImageToImageFilter<DecomposedProjectionsType, DecomposedProjectionsType>;
  using Pointer = itk::SmartPointer<Self>;
  using ConstPointer = itk::SmartPointer<const Self>;

  /** Some convenient type alias. */
  using InputImageType = DecomposedProjectionsType;
  using OutputImageType = DecomposedProjectionsType;

  /** Convenient information */
<<<<<<< HEAD
  using ThresholdsType = itk::VariableLengthVector<int>;
  using MeanAttenuationInBinType = itk::VariableSizeMatrix<double>;
  using DetectorResponseType = vnl_matrix<double>;
  using MaterialAttenuationsType = vnl_matrix<double>;
  using CostFunctionType = ProjectionsDecompositionNegativeLogLikelihood;
=======
  typedef itk::VariableLengthVector<double>                 ThresholdsType;
  typedef itk::VariableSizeMatrix<double>                   MeanAttenuationInBinType;
  typedef vnl_matrix<double>                                DetectorResponseType;
  typedef vnl_matrix<double>                                MaterialAttenuationsType;
  typedef ProjectionsDecompositionNegativeLogLikelihood     CostFunctionType;
>>>>>>> b1c16430

  /** Standard New method. */
  itkNewMacro(Self)

  /** Runtime information support. */
  itkTypeMacro(SimplexSpectralProjectionsDecompositionImageFilter, ImageToImageFilter)

  /** Set/Get the input material-decomposed stack of projections (only used for initialization) */
  void SetInputDecomposedProjections(const DecomposedProjectionsType* DecomposedProjections);
  typename DecomposedProjectionsType::ConstPointer GetInputDecomposedProjections();

  /** Set/Get the input stack of measured projections (to be decomposed in materials) */
  void SetInputMeasuredProjections(const MeasuredProjectionsType* SpectralProjections);
  typename MeasuredProjectionsType::ConstPointer GetInputMeasuredProjections();

  /** Set/Get the detector response as an image */
  void SetDetectorResponse(const DetectorResponseImageType* DetectorResponse);
  typename DetectorResponseImageType::ConstPointer GetDetectorResponse();

  /** Set/Get the material attenuations as an image */
  void SetMaterialAttenuations(const MaterialAttenuationsImageType* MaterialAttenuations);
  typename MaterialAttenuationsImageType::ConstPointer GetMaterialAttenuations();

  /** Set/Get the incident spectrum input images */
  void SetInputIncidentSpectrum(const IncidentSpectrumImageType* IncidentSpectrum);
  void SetInputSecondIncidentSpectrum(const IncidentSpectrumImageType* IncidentSpectrum);
  typename IncidentSpectrumImageType::ConstPointer GetInputIncidentSpectrum();
  typename IncidentSpectrumImageType::ConstPointer GetInputSecondIncidentSpectrum();

  /** Get / Set the number of iterations. Default is 300. */
  itkGetMacro(NumberOfIterations, unsigned int)
  itkSetMacro(NumberOfIterations, unsigned int)

  itkSetMacro(NumberOfEnergies, unsigned int)
  itkGetMacro(NumberOfEnergies, unsigned int)

  itkSetMacro(NumberOfMaterials, unsigned int)
  itkGetMacro(NumberOfMaterials, unsigned int)

  itkSetMacro(OptimizeWithRestarts, bool)
  itkGetMacro(OptimizeWithRestarts, bool)

  itkSetMacro(Thresholds, ThresholdsType)
  itkGetMacro(Thresholds, ThresholdsType)

  itkSetMacro(NumberOfSpectralBins, unsigned int)
  itkGetMacro(NumberOfSpectralBins, unsigned int)

  itkSetMacro(OutputInverseCramerRaoLowerBound, bool)
  itkGetMacro(OutputInverseCramerRaoLowerBound, bool)

  itkSetMacro(OutputFischerMatrix, bool)
  itkGetMacro(OutputFischerMatrix, bool)

  itkSetMacro(LogTransformEachBin, bool)
  itkGetMacro(LogTransformEachBin, bool)

  itkSetMacro(GuessInitialization, bool)
  itkGetMacro(GuessInitialization, bool)

  itkSetMacro(IsSpectralCT, bool)
  itkGetMacro(IsSpectralCT, bool)

protected:
  SimplexSpectralProjectionsDecompositionImageFilter();
  ~SimplexSpectralProjectionsDecompositionImageFilter() override = default;

  void GenerateOutputInformation() override;

  void GenerateInputRequestedRegion() override;

  void BeforeThreadedGenerateData() override;
#if ITK_VERSION_MAJOR<5
  void ThreadedGenerateData(const typename DecomposedProjectionsType::RegionType& outputRegionForThread, itk::ThreadIdType itkNotUsed(threadId)) override;
#else
  void DynamicThreadedGenerateData(const typename DecomposedProjectionsType::RegionType& outputRegionForThread) override;
#endif

  /**  Create the Output */
  using DataObjectPointerArraySizeType = itk::ProcessObject::DataObjectPointerArraySizeType;
  using Superclass::MakeOutput;
  itk::DataObject::Pointer MakeOutput(DataObjectPointerArraySizeType idx) override;

  /** The inputs should not be in the same space so there is nothing
   * to verify. */
#if ITK_VERSION_MAJOR<5
  void VerifyInputInformation() override {}
#else
  void VerifyInputInformation() const override {}
#endif

  /** Parameters */
  MaterialAttenuationsType   m_MaterialAttenuations;
  DetectorResponseType       m_DetectorResponse;
  ThresholdsType             m_Thresholds;
  MeanAttenuationInBinType   m_MeanAttenuationInBin;
  bool                       m_OutputInverseCramerRaoLowerBound;
  bool                       m_OutputFischerMatrix;
  bool                       m_LogTransformEachBin;
  bool                       m_GuessInitialization;
  bool                       m_IsSpectralCT; //If not, it is dual energy CT
  bool                       m_OptimizeWithRestarts;
  unsigned int               m_NumberOfIterations;
  unsigned int               m_NumberOfMaterials;
  unsigned int               m_NumberOfEnergies;
  unsigned int               m_NumberOfSpectralBins;

}; // end of class

} // end namespace rtk


#ifndef ITK_MANUAL_INSTANTIATION
#include "rtkSimplexSpectralProjectionsDecompositionImageFilter.hxx"
#endif

#endif<|MERGE_RESOLUTION|>--- conflicted
+++ resolved
@@ -59,19 +59,11 @@
   using OutputImageType = DecomposedProjectionsType;
 
   /** Convenient information */
-<<<<<<< HEAD
-  using ThresholdsType = itk::VariableLengthVector<int>;
+  using ThresholdsType = itk::VariableLengthVector<double>;
   using MeanAttenuationInBinType = itk::VariableSizeMatrix<double>;
   using DetectorResponseType = vnl_matrix<double>;
   using MaterialAttenuationsType = vnl_matrix<double>;
   using CostFunctionType = ProjectionsDecompositionNegativeLogLikelihood;
-=======
-  typedef itk::VariableLengthVector<double>                 ThresholdsType;
-  typedef itk::VariableSizeMatrix<double>                   MeanAttenuationInBinType;
-  typedef vnl_matrix<double>                                DetectorResponseType;
-  typedef vnl_matrix<double>                                MaterialAttenuationsType;
-  typedef ProjectionsDecompositionNegativeLogLikelihood     CostFunctionType;
->>>>>>> b1c16430
 
   /** Standard New method. */
   itkNewMacro(Self)
